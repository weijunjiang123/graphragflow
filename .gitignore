# Python
__pycache__/
*.py[cod]
*$py.class
*.so
.Python
build/
develop-eggs/
dist/
downloads/
eggs/
.eggs/
lib/
lib64/
parts/
sdist/
var/
wheels/
*.egg-info/
.installed.cfg
*.egg
MANIFEST
.pytest_cache/
htmlcov/
.coverage
.coverage.*
.cache/
nosetests.xml
coverage.xml
*.cover
.hypothesis/

# Jupyter Notebook
.ipynb_checkpoints

# Virtual Environment
env/
venv/
ENV/
env.bak/
venv.bak/
.env

# Project specific
results/
# *.txt
neo4j_data/
*.db
*.log

# IDE
.idea/
.vscode/
*.swp
*.swo

# OS specific
.DS_Store
.DS_Store?
._*
.Spotlight-V100
.Trashes
ehthumbs.db
Thumbs.db

# Large files
*.model
*.bin
*.vec
*.h5
<<<<<<< HEAD
*.json
*.pdf
=======

# neo4j
neo4j/

# output 
output/*
graph-importer/data/*

# data 
data/*
>>>>>>> c1184e28
<|MERGE_RESOLUTION|>--- conflicted
+++ resolved
@@ -68,10 +68,7 @@
 *.bin
 *.vec
 *.h5
-<<<<<<< HEAD
-*.json
-*.pdf
-=======
+
 
 # neo4j
 neo4j/
@@ -81,5 +78,4 @@
 graph-importer/data/*
 
 # data 
-data/*
->>>>>>> c1184e28
+data/*